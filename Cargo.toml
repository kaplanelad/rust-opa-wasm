--- conflicted
+++ resolved
@@ -22,12 +22,8 @@
 futures-util = { version = "0.3.21", optional = true }
 
 # CLI
-<<<<<<< HEAD
 camino = { version = "1.0.9", optional = true }
-clap = { version = "3.2.6", features = ["derive"], optional = true }
-=======
 clap = { version = "3.2.7", features = ["derive"], optional = true }
->>>>>>> 4d3f5fdf
 tracing-forest = { version = "0.1.4", optional = true }
 tracing-subscriber = { version = "0.3.11", features = ["env-filter"], optional = true }
 
