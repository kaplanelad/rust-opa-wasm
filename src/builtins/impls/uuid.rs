// Copyright 2022 The Matrix.org Foundation C.I.C.
//
// Licensed under the Apache License, Version 2.0 (the "License");
// you may not use this file except in compliance with the License.
// You may obtain a copy of the License at
//
//     http://www.apache.org/licenses/LICENSE-2.0
//
// Unless required by applicable law or agreed to in writing, software
// distributed under the License is distributed on an "AS IS" BASIS,
// WITHOUT WARRANTIES OR CONDITIONS OF ANY KIND, either express or implied.
// See the License for the specific language governing permissions and
// limitations under the License.

<<<<<<< HEAD
use anyhow::{Result, bail};
=======
//! Builtins to generate UUIDs

use anyhow::{bail, Result};
>>>>>>> 4c6da4c2

/// Returns a new UUIDv4.
#[tracing::instrument(name = "uuid.rfc4122")]
pub fn rfc4122(k: String) -> Result<String> {
    // note: the semantics required here is to generate a UUID that is similar *for the duration of the query for every k*
    // the Go implementation uses a global builtin cache so that UUIDs per `k` are stored
    // through a life of a query.
    bail!("not implemented")
}<|MERGE_RESOLUTION|>--- conflicted
+++ resolved
@@ -12,13 +12,8 @@
 // See the License for the specific language governing permissions and
 // limitations under the License.
 
-<<<<<<< HEAD
-use anyhow::{Result, bail};
-=======
 //! Builtins to generate UUIDs
-
 use anyhow::{bail, Result};
->>>>>>> 4c6da4c2
 
 /// Returns a new UUIDv4.
 #[tracing::instrument(name = "uuid.rfc4122")]
